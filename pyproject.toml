# Copyright (c) 2022, Oracle and/or its affiliates.
# Licensed under the Universal Permissive License v 1.0 as shown at
# https://oss.oracle.com/licenses/upl.
[tool.poetry]
name = "coherence-client"
version = "1.0.1"
description = """The Coherence Python Client allows Python applications to act as cache clients to a \
Coherence Cluster using Google's gRPC framework as the network transport."""
packages = [
    { include = "coherence", from = "./src"},
]
readme = "README.md"
authors = ["Oracle <dhiru.pandey@oracle.com>"]
homepage = "https://github.com/oracle/coherence-py-client"
repository = "https://github.com/oracle/coherence-py-client"
classifiers = [
    "Programming Language :: Python :: 3",
    "License :: OSI Approved :: Universal Permissive License (UPL)",
    "Operating System :: OS Independent",
    "Development Status :: 5 - Production/Stable",
]

[tool.poetry.dependencies]
python = "~3.11"
<<<<<<< HEAD
protobuf = ">=4.23,<4.25"
grpcio = ">=1.54,<1.57"
grpcio-tools = ">=1.54,<1.57"
=======
protobuf = "~4.23"
grpcio = ">=1.54,<1.58"
grpcio-tools = ">=1.54,<1.58"
>>>>>>> b7c8fef9
jsonpickle = "~3.0"
pymitter = "~0.4"

[tool.poetry.dev-dependencies]
pytest = "~7.4"
pytest-asyncio = "~0.21"
pytest-cov = "~4.1"
pytest-unordered = "~0.5"
pre-commit = "~3.3"
Sphinx = "~6.2"
sphinx-rtd-theme = "~1.3"
sphinxcontrib-napoleon = "~0.7"
m2r = "~0.3"
third-party-license-file-generator = "~2023.2"

[tool.pytest.ini_options]
pythonpath = ["src"]

[tool.isort]
multi_line_output = 3
include_trailing_comma = true
force_grid_wrap = 0
use_parentheses = true
line_length = 120

[tool.black]
line-length = 120
target-version = ['py310']
include = '\.pyi?$'
exclude = '''

(
  /(
      \.eggs         # exclude a few common directories in the
    | \.git          # root of the project
    | \.hg
    | \.mypy_cache
    | \.tox
    | \.venv
    | _build
    | buck-out
    | build
    | dist
  )/
  | foo.py           # also separately exclude a file named foo.py in
                     # the root of the project
)
'''


[build-system]
requires = ["poetry-core>=1.0.0"]
build-backend = "poetry.core.masonry.api"<|MERGE_RESOLUTION|>--- conflicted
+++ resolved
@@ -22,15 +22,9 @@
 
 [tool.poetry.dependencies]
 python = "~3.11"
-<<<<<<< HEAD
 protobuf = ">=4.23,<4.25"
-grpcio = ">=1.54,<1.57"
-grpcio-tools = ">=1.54,<1.57"
-=======
-protobuf = "~4.23"
 grpcio = ">=1.54,<1.58"
 grpcio-tools = ">=1.54,<1.58"
->>>>>>> b7c8fef9
 jsonpickle = "~3.0"
 pymitter = "~0.4"
 
