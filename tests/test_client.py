--- conflicted
+++ resolved
@@ -27,11 +27,7 @@
     # insert enough data into the cache to ensure results will be paged
     # by the proxy.
     num_bulk_ops: int = 10
-<<<<<<< HEAD
-    num_entries: int = 50000
-=======
     num_entries: int = 40000
->>>>>>> 630d733c
     bulk_ops: int = int(num_entries / num_bulk_ops)
     to_send: dict[str, str] = {}
     for i in range(num_bulk_ops):
@@ -46,6 +42,11 @@
 
 
 def get_session() -> Session:
+    default_address: Final[str] = "localhost:1408"
+    default_scope: Final[str] = ""
+    default_request_timeout: Final[float] = 30.0
+    default_format: Final[str] = "json"
+
     run_secure: Final[str] = "RUN_SECURE"
     session: Session = Session(None)
 
@@ -59,7 +60,7 @@
         tls_options.enabled = True
         tls_options.locked()
 
-        options: Options = Options()
+        options: Options = Options(default_address, default_scope, default_request_timeout, default_format)
         options.tls_options = tls_options
         options.channel_options = (("grpc.ssl_target_name_override", "Star-Lord"),)
         session = Session(options)
@@ -172,18 +173,6 @@
     assert r.address.city == Person.Andy().address.city
 
 
-@pytest.mark.asyncio
-async def test_object_as_key(setup_and_teardown: NamedCache[Person, Address]) -> None:
-    cache: NamedCache[Person, Address] = setup_and_teardown
-
-    k1: Person = Person.Andy()
-    v1: Address = k1.address
-    await cache.put(k1, v1)
-    r = await cache.get(k1)
-    assert type(r) == Address
-    assert r.city == "Miami"
-
-
 # noinspection PyShadowingNames
 @pytest.mark.asyncio
 async def test_put_if_absent(setup_and_teardown: NamedCache[str, str]) -> None:
@@ -310,6 +299,7 @@
 
 # noinspection PyShadowingNames
 @pytest.mark.asyncio
+@pytest.mark.skip
 async def test_values_paged(setup_and_teardown: NamedCache[str, str]) -> None:
     cache: NamedCache[str, str] = setup_and_teardown
 
